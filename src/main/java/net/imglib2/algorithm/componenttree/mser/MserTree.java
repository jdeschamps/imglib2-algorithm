/*
 * #%L
 * ImgLib2: a general-purpose, multidimensional image processing library.
 * %%
 * Copyright (C) 2009 - 2014 Stephan Preibisch, Tobias Pietzsch, Barry DeZonia,
 * Stephan Saalfeld, Albert Cardona, Curtis Rueden, Christian Dietz, Jean-Yves
 * Tinevez, Johannes Schindelin, Lee Kamentsky, Larry Lindsey, Grant Harris,
 * Mark Hiner, Aivar Grislis, Martin Horn, Nick Perry, Michael Zinsmaier,
 * Steffen Jaensch, Jan Funke, Mark Longair, and Dimiter Prodanov.
 * %%
 * Redistribution and use in source and binary forms, with or without
 * modification, are permitted provided that the following conditions are met:
 *
 * 1. Redistributions of source code must retain the above copyright notice,
 *    this list of conditions and the following disclaimer.
 * 2. Redistributions in binary form must reproduce the above copyright notice,
 *    this list of conditions and the following disclaimer in the documentation
 *    and/or other materials provided with the distribution.
 *
 * THIS SOFTWARE IS PROVIDED BY THE COPYRIGHT HOLDERS AND CONTRIBUTORS "AS IS"
 * AND ANY EXPRESS OR IMPLIED WARRANTIES, INCLUDING, BUT NOT LIMITED TO, THE
 * IMPLIED WARRANTIES OF MERCHANTABILITY AND FITNESS FOR A PARTICULAR PURPOSE
 * ARE DISCLAIMED. IN NO EVENT SHALL THE COPYRIGHT HOLDERS OR CONTRIBUTORS BE
 * LIABLE FOR ANY DIRECT, INDIRECT, INCIDENTAL, SPECIAL, EXEMPLARY, OR
 * CONSEQUENTIAL DAMAGES (INCLUDING, BUT NOT LIMITED TO, PROCUREMENT OF
 * SUBSTITUTE GOODS OR SERVICES; LOSS OF USE, DATA, OR PROFITS; OR BUSINESS
 * INTERRUPTION) HOWEVER CAUSED AND ON ANY THEORY OF LIABILITY, WHETHER IN
 * CONTRACT, STRICT LIABILITY, OR TORT (INCLUDING NEGLIGENCE OR OTHERWISE)
 * ARISING IN ANY WAY OUT OF THE USE OF THIS SOFTWARE, EVEN IF ADVISED OF THE
 * POSSIBILITY OF SUCH DAMAGE.
 * #L%
 */

package net.imglib2.algorithm.componenttree.mser;

import java.util.ArrayList;
import java.util.Comparator;
import java.util.HashSet;
import java.util.Iterator;

import net.imglib2.RandomAccess;
import net.imglib2.RandomAccessibleInterval;
import net.imglib2.algorithm.componenttree.BuildComponentTree;
import net.imglib2.algorithm.componenttree.ComponentForest;
import net.imglib2.algorithm.componenttree.PartialComponent;
import net.imglib2.algorithm.componenttree.pixellist.PixelList;
import net.imglib2.algorithm.componenttree.pixellist.PixelListComponent;
import net.imglib2.img.ImgFactory;
import net.imglib2.img.array.ArrayImgFactory;
import net.imglib2.img.cell.CellImgFactory;
import net.imglib2.type.Type;
import net.imglib2.type.numeric.RealType;
import net.imglib2.type.numeric.integer.LongType;
import net.imglib2.util.Util;

//@formatter:off
/**
 * MSER tree of an image stored as a tree of {@link PixelListComponent}s. This
 * class is used both to represent and build the tree. For building the tree
<<<<<<< HEAD
 * {@link PartialComponent.Handler} is implemented to gather
 * {@link MserPartialComponent} emitted by {@link BuildComponentTree}.
 *
=======
 * {@link Component.Handler} is implemented to gather
 * {@link MserComponentIntermediate} emitted by {@link ComponentTree}.
 * 
>>>>>>> df466580
 * <p>
 * Maximally Stable Extremal Regions (MSER) are selected from the component tree
 * as follows. For each component, an instability score is computed as
 * <!-- |R_i - R_{i-\Delta}| / |R_i| -->
 * <math style="display:block">
 * <mi>s</mi><mfenced><msub><mi>R</mi><mi>i</mi></msub></mfenced>
 * <mo>=</mo>
 * <mfrac>
 *   <mfenced open="|" close="|">
 *     <mrow><msub><mi>R</mi><mi>i</mi></msub>
 *   	   <mo lspace=mediummathspace rspace=mediummathspace>\</mo>
 *         <msub><mi>R</mi><mrow><mi>i</mi><mo>-</mo><mi>&Delta;</mi></mrow></msub>
 *     </mrow>
 *   </mfenced>
 *   <mfenced open="|" close="|">
 *     <msub><mi>R</mi><mi>i</mi></msub>
 *   </mfenced>
 * </mfrac>
 * </math>
 * </p>
 * 
 * <p>
 * Regions whose score is a local minimum are selected as MSER candidates.
 * </p>
 * 
 * <p>
 * A candidate region is discarded if its size (number of pixels) is smaller
 * than <em>minSize</em> or larger than <em>maxSize</em>. A candidate region is
 * discarded if its instability score is greater than <em>maxVar</em>.
 * </p>
 * 
 * <p>
 * A tree is build of the remaining candidates. Finally, candidates are pruned
 * from the tree, if they are too similar to their parent: Let <em>A</em>,
 * <em>B</em> be a region and its parent. Then <em>A</em> is discarded if
 * <!-- |B - A| / |B| <= minDiversity -->
 * <math style="display:block">
 * <mfrac>
 *   <mfenced open="|" close="|"><mrow>
 *     <mi>B</mi>
 *     <mo lspace=mediummathspace rspace=mediummathspace>\</mo>
 *     <mi>A</mi>
 *   </mrow></mfenced>
 *   <mfenced open="|" close="|"><mi>B</mi></mfenced>
 * </mfrac>
 * <mo>&le;</mo><mi>minDiversity</mi>
 * </math>
 * </p>
 * 
 * <p>
 * <strong>TODO</strong> Add support for non-zero-min RandomAccessibleIntervals.
 * (Currently, we assume that the input image is a <em>zero-min</em> interval.)
 * </p>
 * 
 * @param <T>
 *            value type of the input image.
 * 
 * @author Tobias Pietzsch
 */
<<<<<<< HEAD
public final class MserTree< T extends Type< T > > implements ComponentForest< Mser< T > >, Iterable< Mser< T > >, PartialComponent.Handler< MserPartialComponent< T > >
=======
//@formatter:on
public final class MserTree< T extends Type< T > > implements Component.Handler< MserComponentIntermediate< T > >, Iterable< Mser< T > >
>>>>>>> df466580
{
	/**
	 * Build a MSER tree from an input image. Calls
	 * {@link #buildMserTree(RandomAccessibleInterval, RealType, long, long, double, double, ImgFactory, boolean)}
	 * using an {@link ArrayImgFactory} or {@link CellImgFactory} depending on
	 * input image size.
	 * 
	 * @param input
	 *            the input image.
	 * @param delta
	 *            delta for computing instability score.
	 * @param minSize
	 *            minimum size (in pixels) of accepted MSER.
	 * @param maxSize
	 *            maximum size (in pixels) of accepted MSER.
	 * @param maxVar
	 *            maximum instability score of accepted MSER.
	 * @param minDiversity
	 *            minimal diversity of adjacent accepted MSER.
	 * @param darkToBright
	 *            whether to apply thresholds from dark to bright (true) or
	 *            bright to dark (false)
	 * @return MSER tree of the image.
	 */
	public static < T extends RealType< T > > MserTree< T > buildMserTree( final RandomAccessibleInterval< T > input, final double delta, final long minSize, final long maxSize, final double maxVar, final double minDiversity, final boolean darkToBright )
	{
		return buildMserTree( input, MserTree.getDeltaVariable( input, delta ), minSize, maxSize, maxVar, minDiversity, darkToBright );
	}

	/**
	 * Build a MSER tree from an input image. Calls
	 * {@link #buildMserTree(RandomAccessibleInterval, RealType, long, long, double, double, ImgFactory, boolean)}
	 * using an {@link ArrayImgFactory} or {@link CellImgFactory} depending on
	 * input image size.
	 * 
	 * @param input
	 *            the input image.
	 * @param delta
	 *            delta for computing instability score.
	 * @param minSize
	 *            minimum size (in pixels) of accepted MSER.
	 * @param maxSize
	 *            maximum size (in pixels) of accepted MSER.
	 * @param maxVar
	 *            maximum instability score of accepted MSER.
	 * @param minDiversity
	 *            minimal diversity of adjacent accepted MSER.
	 * @param darkToBright
	 *            whether to apply thresholds from dark to bright (true) or
	 *            bright to dark (false)
	 * @return MSER tree of the image.
	 */
	public static < T extends RealType< T > > MserTree< T > buildMserTree( final RandomAccessibleInterval< T > input, final T delta, final long minSize, final long maxSize, final double maxVar, final double minDiversity, final boolean darkToBright )
	{
		final ImgFactory< LongType > factory = Util.getArrayOrCellImgFactory( input, new LongType() );
		return buildMserTree( input, delta, minSize, maxSize, maxVar, minDiversity, factory, darkToBright );
	}

	/**
	 * Build a MSER tree from an input image.
	 * 
	 * @param input
	 *            the input image.
	 * @param delta
	 *            delta for computing instability score.
	 * @param minSize
	 *            minimum size (in pixels) of accepted MSER.
	 * @param maxSize
	 *            maximum size (in pixels) of accepted MSER.
	 * @param maxVar
	 *            maximum instability score of accepted MSER.
	 * @param minDiversity
	 *            minimal diversity of adjacent accepted MSER.
	 * @param imgFactory
	 *            used for creating the {@link PixelList} image
	 * @param darkToBright
	 *            whether to apply thresholds from dark to bright (true) or
	 *            bright to dark (false)
	 * @return MSER tree of the image.
	 * @see MserPartialComponentGenerator
	 */
	public static < T extends RealType< T > > MserTree< T > buildMserTree( final RandomAccessibleInterval< T > input, final T delta, final long minSize, final long maxSize, final double maxVar, final double minDiversity, final ImgFactory< LongType > imgFactory, final boolean darkToBright )
	{
		final T max = delta.createVariable();
		max.setReal( darkToBright ? delta.getMaxValue() : delta.getMinValue() );
		final MserPartialComponentGenerator< T > generator = new MserPartialComponentGenerator< T >( max, input, imgFactory );
		final Comparator< T > comparator = darkToBright ? new BuildComponentTree.DarkToBright< T >() : new BuildComponentTree.BrightToDark< T >();
		final ComputeDelta< T > computeDelta = darkToBright ? new ComputeDeltaDarkToBright< T >( delta ) : new ComputeDeltaBrightToDark< T >( delta );
		final MserTree< T > tree = new MserTree< T >( comparator, computeDelta, minSize, maxSize, maxVar, minDiversity );
		BuildComponentTree.buildComponentTree( input, generator, tree, comparator );
		tree.pruneDuplicates();
		return tree;
	}

	/**
	 * Build a MSER tree from an input image. Calls
	 * {@link #buildMserTree(RandomAccessibleInterval, ComputeDelta, long, long, double, double, ImgFactory, Type, Comparator)}
	 * using an {@link ArrayImgFactory} or {@link CellImgFactory} depending on
	 * input image size.
	 * 
	 * @param input
	 *            the input image.
	 * @param computeDelta
	 *            to compute (value - delta).
	 * @param minSize
	 *            minimum size (in pixels) of accepted MSER.
	 * @param maxSize
	 *            maximum size (in pixels) of accepted MSER.
	 * @param maxVar
	 *            maximum instability score of accepted MSER.
	 * @param minDiversity
	 *            minimal diversity of adjacent accepted MSER.
	 * @param maxValue
	 *            a value (e.g., grey-level) greater than any occurring in the
	 *            input image.
	 * @param comparator
	 *            determines ordering of threshold values.
	 * @return MSER tree of the image.
	 */
	public static < T extends Type< T > > MserTree< T > buildMserTree( final RandomAccessibleInterval< T > input, final ComputeDelta< T > computeDelta, final long minSize, final long maxSize, final double maxVar, final double minDiversity, final T maxValue, final Comparator< T > comparator )
	{
		final ImgFactory< LongType > factory = Util.getArrayOrCellImgFactory( input, new LongType() );
		return buildMserTree( input, computeDelta, minSize, maxSize, maxVar, minDiversity, factory, maxValue, comparator );
	}

	/**
	 * Build a MSER tree from an input image.
	 * 
	 * @param input
	 *            the input image.
	 * @param computeDelta
	 *            to compute (value - delta).
	 * @param minSize
	 *            minimum size (in pixels) of accepted MSER.
	 * @param maxSize
	 *            maximum size (in pixels) of accepted MSER.
	 * @param maxVar
	 *            maximum instability score of accepted MSER.
	 * @param minDiversity
	 *            minimal diversity of adjacent accepted MSER.
	 * @param imgFactory
	 *            used for creating the {@link PixelList} image
	 * @param maxValue
	 *            a value (e.g., grey-level) greater than any occurring in the
	 *            input image.
	 * @param comparator
	 *            determines ordering of threshold values.
	 * @return MSER tree of the image.
	 * @see MserPartialComponentGenerator
	 */
	public static < T extends Type< T > > MserTree< T > buildMserTree( final RandomAccessibleInterval< T > input, final ComputeDelta< T > computeDelta, final long minSize, final long maxSize, final double maxVar, final double minDiversity, final ImgFactory< LongType > imgFactory, final T maxValue, final Comparator< T > comparator )
	{
		final MserPartialComponentGenerator< T > generator = new MserPartialComponentGenerator< T >( maxValue, input, imgFactory );
		final MserTree< T > tree = new MserTree< T >( comparator, computeDelta, minSize, maxSize, maxVar, minDiversity );
		BuildComponentTree.buildComponentTree( input, generator, tree, comparator );
		tree.pruneDuplicates();
		return tree;
	}

	/**
	 * Create a variable of type T with value delta by copying and setting a
	 * value from the input {@link RandomAccessibleInterval}.
	 */
	private static < T extends RealType< T > > T getDeltaVariable( final RandomAccessibleInterval< T > input, final double delta )
	{
		final RandomAccess< T > a = input.randomAccess();
		input.min( a );
		final T deltaT = a.get().createVariable();
		deltaT.setReal( delta );
		return deltaT;
	}

	private final HashSet< Mser< T > > roots;

	private final ArrayList< Mser< T > > nodes;

	private final Comparator< T > comparator;

	private final ComputeDelta< T > delta;

	/**
	 * Minimum size (in pixels) of accepted MSER.
	 */
	private final long minSize;

	/**
	 * Maximum size (in pixels) of accepted MSER.
	 */
	private final long maxSize;

	/**
	 * Maximum instability score of accepted MSER.
	 */
	private final double maxVar;

	/**
	 * Minimal diversity of adjacent accepted MSER.
	 */
	private final double minDiversity;

	/**
	 * The number of minima found since the last {@link #pruneDuplicates()}.
	 * 
	 * @see #foundNewMinimum(MserEvaluationNode)
	 */
	private int minimaFoundSinceLastPrune;

	private static final int pruneAfterNMinima = 1000;

	private MserTree( final Comparator< T > comparator, final ComputeDelta< T > delta, final long minSize, final long maxSize, final double maxVar, final double minDiversity )
	{
		roots = new HashSet< Mser< T > >();
		nodes = new ArrayList< Mser< T > >();
		this.comparator = comparator;
		this.delta = delta;
		this.minSize = minSize;
		this.maxSize = maxSize;
		this.maxVar = maxVar;
		this.minDiversity = minDiversity;
		minimaFoundSinceLastPrune = 0;
	}

	/**
	 * Remove from the tree candidates which are too similar to their parent.
	 * Let <em>A</em>, <em>B</em> be a region and its parent. Then <em>A</em> is
	 * discarded if |B - A| / |B| <= minDiversity.
	 */
	private void pruneDuplicates()
	{
		nodes.clear();
		for ( final Mser< T > mser : roots )
			pruneChildren( mser );
		nodes.addAll( roots );
	}

	private void pruneChildren( final Mser< T > mser )
	{
		final ArrayList< Mser< T > > validChildren = new ArrayList< Mser< T > >();
		for ( int i = 0; i < mser.children.size(); ++i )
		{
			final Mser< T > m = mser.children.get( i );
			final double div = ( mser.size() - m.size() ) / ( double ) mser.size();
			if ( div > minDiversity )
			{
				validChildren.add( m );
				pruneChildren( m );
			}
			else
			{
				mser.children.addAll( m.children );
				for ( final Mser< T > m2 : m.children )
					m2.parent = mser;
			}
		}
		mser.children.clear();
		mser.children.addAll( validChildren );
		nodes.addAll( validChildren );
	}

	@Override
	public void emit( final MserPartialComponent< T > component )
	{
		new MserEvaluationNode< T >( component, comparator, delta, this );
		component.children.clear();
	}

	/**
	 * Called when a local minimal {@link MserEvaluationNode} (a MSER candidate)
	 * is found.
	 * 
	 * @param node
	 *            MSER candidate.
	 */
	void foundNewMinimum( final MserEvaluationNode< T > node )
	{
		if ( node.size >= minSize && node.size <= maxSize && node.score <= maxVar )
		{
			final Mser< T > mser = new Mser< T >( node );
			for ( final Mser< T > m : node.mserThisOrChildren )
				mser.children.add( m );
			node.mserThisOrChildren.clear();
			node.mserThisOrChildren.add( mser );

			for ( final Mser< T > m : mser.children )
				roots.remove( m );
			roots.add( mser );
			nodes.add( mser );
			if ( ++minimaFoundSinceLastPrune == pruneAfterNMinima )
			{
				minimaFoundSinceLastPrune = 0;
				pruneDuplicates();
			}
		}
	}

	/**
	 * Get number of detected MSERs.
	 * 
	 * @return number of detected MSERs.
	 */
	public int size()
	{
		return nodes.size();
	}

	/**
	 * Returns an iterator over all MSERs in the tree.
	 * 
	 * @return iterator over all MSERss in the tree.
	 */
	@Override
	public Iterator< Mser< T > > iterator()
	{
		return nodes.iterator();
	}

	/**
	 * Get the set of roots of the MSER tree (respectively forest...).
	 * 
	 * @return set of roots.
	 */
	@Override
	public HashSet< Mser< T > > roots()
	{
		return roots;
	}
}<|MERGE_RESOLUTION|>--- conflicted
+++ resolved
@@ -10,13 +10,13 @@
  * %%
  * Redistribution and use in source and binary forms, with or without
  * modification, are permitted provided that the following conditions are met:
- *
+ * 
  * 1. Redistributions of source code must retain the above copyright notice,
  *    this list of conditions and the following disclaimer.
  * 2. Redistributions in binary form must reproduce the above copyright notice,
  *    this list of conditions and the following disclaimer in the documentation
  *    and/or other materials provided with the distribution.
- *
+ * 
  * THIS SOFTWARE IS PROVIDED BY THE COPYRIGHT HOLDERS AND CONTRIBUTORS "AS IS"
  * AND ANY EXPRESS OR IMPLIED WARRANTIES, INCLUDING, BUT NOT LIMITED TO, THE
  * IMPLIED WARRANTIES OF MERCHANTABILITY AND FITNESS FOR A PARTICULAR PURPOSE
@@ -57,15 +57,9 @@
 /**
  * MSER tree of an image stored as a tree of {@link PixelListComponent}s. This
  * class is used both to represent and build the tree. For building the tree
-<<<<<<< HEAD
  * {@link PartialComponent.Handler} is implemented to gather
  * {@link MserPartialComponent} emitted by {@link BuildComponentTree}.
  *
-=======
- * {@link Component.Handler} is implemented to gather
- * {@link MserComponentIntermediate} emitted by {@link ComponentTree}.
- * 
->>>>>>> df466580
  * <p>
  * Maximally Stable Extremal Regions (MSER) are selected from the component tree
  * as follows. For each component, an instability score is computed as
@@ -125,12 +119,8 @@
  * 
  * @author Tobias Pietzsch
  */
-<<<<<<< HEAD
+//@formatter:on
 public final class MserTree< T extends Type< T > > implements ComponentForest< Mser< T > >, Iterable< Mser< T > >, PartialComponent.Handler< MserPartialComponent< T > >
-=======
-//@formatter:on
-public final class MserTree< T extends Type< T > > implements Component.Handler< MserComponentIntermediate< T > >, Iterable< Mser< T > >
->>>>>>> df466580
 {
 	/**
 	 * Build a MSER tree from an input image. Calls
